--- conflicted
+++ resolved
@@ -1,13 +1,8 @@
 {
   "extends": "@glzr/style-guide/tsconfig/vanilla-bundler",
   "compilerOptions": {
-<<<<<<< HEAD
     "outDir": "dist",
     "types": ["vitest/globals"]
-  }
-=======
-    "outDir": "dist"
   },
   "include": ["src"]
->>>>>>> 7b273f0f
 }