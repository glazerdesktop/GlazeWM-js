--- conflicted
+++ resolved
@@ -26,13 +26,8 @@
     "build": "tsup src/index.ts --format cjs,esm --dts --clean",
     "dev": "npm run build -- --watch src",
     "format": "prettier --write .",
-<<<<<<< HEAD
     "lint": "prettier --check .",
-    "prepublishOnly": "npm run build",
     "test": "vitest"
-=======
-    "lint": "prettier --check ."
->>>>>>> 7b273f0f
   },
   "prettier": "@glzr/style-guide/prettier",
   "dependencies": {
